# Gronos

Gronos is a minimalistic concurrent application management tool. 

It manages multiple concurrent applications, with features like dynamic application addition, customizable execution modes, and built-in error handling.

I was tired of writing the same boilerplates all the time so I wrote `gronos`, my now go-to for bootstrapping the runtime of my apps.

<<<<<<< HEAD
<img src="gronos.webp" alt="Gronos" height="400">

=======
>>>>>>> 906739d8
## Table of Contents

1. [Features](#features)
2. [Installation](#installation)
3. [Quick Start](#quick-start)
4. [Usage](#usage)
   - [Creating a Gronos Instance](#creating-a-gronos-instance)
   - [Adding Applications](#adding-applications)
   - [Starting Gronos](#starting-gronos)
   - [Shutting Down](#shutting-down)
   - [Waiting for Completion](#waiting-for-completion)
   - [Using the Worker](#using-the-worker)
   - [Using the Clock](#using-the-clock)
   - [ExecutionMode](#executionmode)
   - [Using the Iterator](#using-the-iterator)
   - [Loopable Iterator](#loopable-iterator)
   - [Message Creation Functions](#message-creation-functions)
5. [Contributing](#contributing)
6. [License](#license)

## Features

- Concurrent application management
- Dynamic application addition and removal
- Multiple execution modes (NonBlocking, ManagedTimeline, BestEffort)
- Built-in error handling and propagation
- Customizable clock system for timed executions
- Generic implementation allowing for type-safe keys
- Iterator for managing sequences of tasks
- Loopable Iterator for advanced task management
- Comprehensive message handling system

## Installation

To install Gronos, use `go get`:

```bash
go get github.com/davidroman0O/gronos
```

## Quick Start

Here's a simple example to get you started with Gronos:

```go
package main

import (
    "context"
    "fmt"
    "time"

    "github.com/davidroman0O/gronos"
)

func main() {
    ctx := context.Background()
    
    // Create a new Gronos instance
    g := gronos.New[string](ctx, nil)

    // Add a simple application
    g.Add("app1", func(ctx context.Context, shutdown <-chan struct{}) error {
        ticker := time.NewTicker(time.Second)
        defer ticker.Stop()

        for {
            select {
            case <-ticker.C:
                fmt.Println("App1 is running")
            case <-ctx.Done():
                return ctx.Err()
            case <-shutdown:
                return nil
            }
        }
    })

    // Start Gronos
    errChan := g.Start()

    // Run for 5 seconds
    time.Sleep(5 * time.Second)

    // Shutdown Gronos
    g.Shutdown()

    // Wait for all applications to finish
    g.Wait()

    // Check for any errors
    if err := <-errChan; err != nil {
        fmt.Printf("Error: %v\n", err)
    }
}
```

## Usage

### Creating a Gronos Instance

Create a new Gronos instance using the `New` function:

```go
g := gronos.New[string](ctx, nil)
```

The generic parameter `string` specifies the type of keys used to identify applications. You can use any comparable type as the key.

### Adding Applications

Add applications to Gronos using the `Add` method:

```go
g.Add("myApp", func(ctx context.Context, shutdown <-chan struct{}) error {
    // Application logic here
    return nil
})
```

### Starting Gronos

Start the Gronos instance and get an error channel:

```go
errChan := g.Start()
```

### Shutting Down

To shut down all applications managed by Gronos:

```go
g.Shutdown()
```

You can also specify a timeout for the shutdown process:

```go
g.Shutdown(gronos.WithTimeout(5 * time.Second))
```

### Waiting for Completion

Wait for all applications to finish:

```go
g.Wait()
```

### Using the Worker

Gronos provides a `Worker` function to create applications that perform periodic tasks:

```go
worker := gronos.Worker(time.Second, gronos.NonBlocking, func(ctx context.Context) error {
    fmt.Println("Periodic task executed")
    return nil
})

g.Add("periodicTask", worker)
```

### Using the Clock

Gronos includes a flexible `Clock` system for timed executions:

```go
clock := gronos.NewClock(
    gronos.WithName("MyClock"),
    gronos.WithInterval(time.Second),
)

clock.Add(&MyTicker{}, gronos.NonBlocking)
clock.Start()
```

### ExecutionMode

Gronos supports different execution modes for workers and clock tickers. These modes define how tasks are scheduled and executed:

1. **NonBlocking**
   - Tasks are executed asynchronously in their own goroutine.
   - Suitable for tasks that can run independently and don't need to maintain strict timing.
   - Example use case: Background data processing that doesn't need precise scheduling.

2. **ManagedTimeline**
   - Tasks are executed sequentially, maintaining the order of scheduled executions.
   - If a task takes longer than the scheduled interval, subsequent executions are delayed to maintain the timeline.
   - Suitable for tasks where the order of execution is important and missed executions should be caught up.
   - Example use case: Financial transactions that must be processed in order.

3. **BestEffort**
   - Tasks are scheduled to run as close to their intended time as possible.
   - If a task is delayed (e.g., due to system load), the system will try to catch up, but may skip executions if too far behind.
   - Strikes a balance between maintaining schedule and system performance.
   - Example use case: Regular system health checks where occasional missed checks are acceptable.

When using `Worker` or `Clock.Add()`, you can specify the execution mode:

```go
worker := gronos.Worker(time.Second, gronos.ManagedTimeline, func(ctx context.Context) error {
    // This task will maintain its timeline, even if executions are delayed
    return nil
})

clock.Add(&MyTicker{}, gronos.BestEffort)
```

Choose the appropriate execution mode based on your task's requirements for timing accuracy, order preservation, and system load considerations.

### Using the Iterator

Gronos provides an `Iterator` function to create applications that execute a sequence of tasks in a continuous loop:

```go
func Iterator(iterCtx context.Context, tasks []CancellableTask, opts ...IteratorOption) RuntimeApplication
```

The `Iterator` creates a `RuntimeApplication` that uses a `LoopableIterator` to execute a series of tasks repeatedly. It continues looping through the tasks until it's explicitly stopped or encounters a critical error.

Key characteristics of the Iterator:

1. It executes a predefined sequence of tasks in order.
2. After completing all tasks, it starts over from the beginning.
3. It continues this loop until stopped or a critical error occurs.
4. It provides fine-grained control over error handling and iteration behavior.

Example usage:

```go
tasks := []gronos.CancellableTask{
    func(ctx context.Context) error {
        fmt.Println("Task 1: Fetching data")
        // Simulating work
        time.Sleep(time.Second)
        return nil
    },
    func(ctx context.Context) error {
        fmt.Println("Task 2: Processing data")
        // Simulating work
        time.Sleep(2 * time.Second)
        return nil
    },
    func(ctx context.Context) error {
        fmt.Println("Task 3: Saving results")
        // Simulating work
        time.Sleep(time.Second)
        return nil
    },
}

iterApp := gronos.Iterator(context.Background(), tasks, 
    gronos.WithLoopableIteratorOptions(
        gronos.WithOnError(func(err error) error {
            fmt.Printf("Error occurred: %v\n", err)
            if errors.Is(err, SomeCriticalError) {
                return gronos.ErrLoopCritical
            }
            return err
        }),
        gronos.WithBeforeLoop(func() error {
            fmt.Println("Starting new iteration")
            return nil
        }),
        gronos.WithAfterLoop(func() error {
            fmt.Println("Iteration completed")
            return nil
        }),
    ),
)

g.Add("dataProcessingLoop", iterApp)
```

In this example, the Iterator will continuously run these three tasks in sequence. After completing Task 3, it will start over with Task 1. This loop continues until the application is shut down or a critical error occurs.

Advanced usage with dynamic intervals:

```go
var lastInterval atomic.Int64
lastInterval.Store(1000) // Start with 1 second interval

tasks := []gronos.CancellableTask{
    func(ctx context.Context) error {
        interval := lastInterval.Load()
        fmt.Printf("Current interval: %dms\n", interval)
        time.Sleep(time.Duration(interval) * time.Millisecond)
        
        // Increase interval by 500ms each iteration, up to 5 seconds
        newInterval := interval + 500
        if newInterval > 5000 {
            newInterval = 1000 // Reset to 1 second
        }
        lastInterval.Store(newInterval)
        return nil
    },
}

iterApp := gronos.Iterator(context.Background(), tasks)

g.Add("dynamicIntervalApp", iterApp)
```

This example demonstrates how you can create an Iterator that dynamically adjusts its own timing between iterations.

The `Iterator` function accepts the following parameters:

- `iterCtx`: A context for controlling the iterator's lifecycle.
- `tasks`: A slice of `CancellableTask` functions to be executed in sequence.
- `opts`: Optional `IteratorOption` for configuring the iterator's behavior.

Available `IteratorOption`:

- `WithLoopableIteratorOptions`: Allows you to pass options to the underlying `LoopableIterator`, including:
  - `WithOnError`: Custom error handling function.
  - `WithBeforeLoop`: Function to execute before each iteration.
  - `WithAfterLoop`: Function to execute after each iteration.
  - `WithExtraCancel`: Additional cancel functions to be called when the iterator is cancelled.

The Iterator provides several advantages:

1. It allows you to define a series of tasks that will be executed in sequence repeatedly.
2. It provides granular control over error handling and iteration behavior.
3. It integrates seamlessly with the Gronos runtime, allowing you to manage complex, repeating task sequences as a single application.
4. It's highly customizable through the use of various options and hooks.

### Loopable Iterator

Gronos includes a `LoopableIterator` for more advanced task management:

```go
tasks := []gronos.CancellableTask{
    func(ctx context.Context) error {
        // Task 1 logic
        return nil
    },
    func(ctx context.Context) error {
        // Task 2 logic
        return nil
    },
}

iterator := gronos.NewLoopableIterator(tasks,
    gronos.WithBeforeLoop(func() error {
        // Logic to run before each iteration
        return nil
    }),
    gronos.WithAfterLoop(func() error {
        // Logic to run after each iteration
        return nil
    }),
)

errChan := iterator.Run(ctx)
```


### Message Creation Functions

Gronos provides functions for creating different types of messages for internal communication:

```go
deadLetter := gronos.MsgDeadLetter("appKey", errors.New("application error"))
terminated := gronos.MsgTerminated("appKey")
ctxTerminated := gronos.MsgContextTerminated("appKey", context.Canceled)
errMsg := gronos.MsgError("appKey", errors.New("custom error"))
addMsg := gronos.MsgAdd("newAppKey", myNewApp)
```

These functions help in creating properly structured messages for internal communication within Gronos.

### Communication within a RuntimeApplication

Use the `ctx` with `gronos.UseBus` to send messages 

```go
func(ctx context.Context, shutdown <-chan struct{}) error {
        bus, err := gronos.UseBus(ctx)
        if err != nil {
            return err
        }
        bus <- gronos.MsgContextTerminated("iteratorApp", nil) // will execute the extra cancel
        bus <- gronos.MsgDeadLetter("asideWorker", nil)        // will just stop shutdown
        return nil
}
```


## Contributing

Contributions to Gronos are welcome! Please feel free to submit a Pull Request.

## License

Gronos is released under the MIT License. See the LICENSE file for details.<|MERGE_RESOLUTION|>--- conflicted
+++ resolved
@@ -6,11 +6,9 @@
 
 I was tired of writing the same boilerplates all the time so I wrote `gronos`, my now go-to for bootstrapping the runtime of my apps.
 
-<<<<<<< HEAD
 <img src="gronos.webp" alt="Gronos" height="400">
 
-=======
->>>>>>> 906739d8
+
 ## Table of Contents
 
 1. [Features](#features)
